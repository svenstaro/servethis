--- conflicted
+++ resolved
@@ -37,13 +37,9 @@
 chrono-humanize = "0.0.11"
 maud = { version = "0.20.0", features = ["actix-web"] }
 serde = { version = "1.0.89", features = ["derive"] }
-futures = "0.1.25"
 tar = "0.4.22"
 bytes = "0.4.12"
-<<<<<<< HEAD
-=======
 futures = "0.1.26"
->>>>>>> 9fcdd613
 libflate = "0.1.21"
 failure = "0.1.5"
 log = "0.4.6"