--- conflicted
+++ resolved
@@ -40,15 +40,6 @@
 
     /// Enable random route generation
     pub random_route: Option<String>,
-<<<<<<< HEAD
-=======
-
-    /// Sort files/directories
-    pub sort_method: listing::SortingMethods,
-
-    /// Enable inverse sorting
-    pub reverse_sort: bool,
->>>>>>> 5fdc3576
 }
 
 fn main() {
