--- conflicted
+++ resolved
@@ -227,22 +227,6 @@
         }
     }
 
-<<<<<<< HEAD
-    Ok(HttpResponse::Ok()
-        .content_type("text/html; charset=utf-8")
-        .body(
-            renderer::page(
-                &title,
-                entries,
-                is_root,
-                page_parent,
-                sort_method,
-                sort_order,
-                &base.to_string_lossy(),
-            )
-            .into_string(),
-        ))
-=======
     if let Some(compression_method) = &download {
         log::info!(
             "Creating an archive ({extension}) of {path}...",
@@ -281,9 +265,9 @@
                     page_parent,
                     sort_method,
                     sort_order,
+                    &base.to_string_lossy(),
                 )
                 .into_string(),
             ))
     }
->>>>>>> a24ffe3b
 }